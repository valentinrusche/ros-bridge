#!/usr/bin/env python
#
# Copyright (c) 2019-2020 Intel Corporation
#
# This work is licensed under the terms of the MIT license.
# For a copy, see <https://opensource.org/licenses/MIT>.
"""
base class for spawning objects (carla actors and pseudo_actors) in ROS

Gets config file from ros parameter ~objects_definition_file and spawns corresponding objects
through ROS service /carla/spawn_object.

Looks for an initial spawn point first in the launchfile, then in the config file, and 
finally ask for a random one to the spawn service.

"""

import os
import math
import json

from diagnostic_msgs.msg import KeyValue
from geometry_msgs.msg import Pose
from carla_msgs.msg import CarlaActorList


from transforms3d.euler import euler2quat
from carla_msgs.srv import SpawnObject, DestroyObject

from ros_compatibility import (
    CompatibleNode,
    ROSInterruptException,
    ServiceException,
    ros_init
)

ROS_VERSION = int(os.environ.get('ROS_VERSION', 0))

if ROS_VERSION == 1:
    from carla_msgs.srv import SpawnObjectRequest, DestroyObjectRequest

# ==============================================================================
# -- CarlaSpawnObjects ------------------------------------------------------------
# ==============================================================================


class CarlaSpawnObjects(CompatibleNode):

    """
    Handles the spawning of the ego vehicle and its sensors

    Derive from this class and implement method sensors()
    """

    def __init__(self):
        super(CarlaSpawnObjects, self).__init__('carla_spawn_objects')
        self.objects_definition_file = self.get_param('objects_definition_file')
        self.spawn_sensors_only = self.get_param('spawn_sensors_only', None)

        self.players = []
        self.vehicles_sensors = []
        self.global_sensors = []

        self.spawn_object_service = self.create_service_client("/carla/spawn_object", SpawnObject)
        self.destroy_object_service = self.create_service_client(
            "/carla/destroy_object", DestroyObject)

    def spawn_objects(self):
        """
        Spawns the objects

        Either at a given spawnpoint or at a random Carla spawnpoint

        :return:
        """
        # Read sensors from file
        if not self.objects_definition_file or not os.path.exists(self.objects_definition_file):
            raise RuntimeError(
<<<<<<< HEAD
                "Could not read object definitions from {}".format(self.objects_definition_file))
=======
                "Could not read sensor-definition from {}".format(self.objects_definition_file))

>>>>>>> 959039ad
        with open(self.objects_definition_file) as handle:
            json_actors = json.loads(handle.read())

        global_sensors = []
        vehicles = []
        found_sensor_actor_list = False

        for actor in json_actors["objects"]:
            actor_type = actor["type"].split('.')[0]
            if actor["type"] == "sensor.pseudo.actor_list" and self.spawn_sensors_only:
                global_sensors.append(actor)
                found_sensor_actor_list = True
            elif actor_type == "sensor":
                global_sensors.append(actor)
            elif actor_type == "vehicle" or actor_type == "walker":
                vehicles.append(actor)
            else:
                self.logwarn(
                    "Object with type {} is not a vehicle, a walker or a sensor, ignoring".format(actor["type"]))
        if self.spawn_sensors_only is True and found_sensor_actor_list is False:
            raise RuntimeError("Parameter 'spawn_sensors_only' enabled, " +
                               "but 'sensor.pseudo.actor_list' is not instantiated, add it to your config file.")

        try:
            self.setup_sensors(global_sensors)
        except RuntimeError as e:
            raise RuntimeError("Setting up global sensors failed: {}".format(e))

        if self.spawn_sensors_only is True:
            # get vehicle id from topic /carla/actor_list for all vehicles listed in config file
            actor_info_list = self.wait_for_one_message("/carla/actor_list", CarlaActorList)
            for vehicle in vehicles:
                for actor_info in actor_info_list.actors:
                    if actor_info.type == vehicle["type"] and actor_info.rolename == vehicle["id"]:
                        vehicle["carla_id"] = actor_info.id

        try:
            self.setup_vehicles(vehicles)
        except RuntimeError as e:
            raise RuntimeError("Setting up vehicles failed: {}".format(e))

    def setup_vehicles(self, vehicles):
        for vehicle in vehicles:
            if self.spawn_sensors_only is True:
                # spawn sensors of already spawned vehicles
                try:
                    carla_id = vehicle["carla_id"]
                except KeyError as e:
                    self.logerr(
                        "Could not spawn sensors of vehicle {}, its carla ID is not known.".format(vehicle["id"]))
                    break
                # spawn the vehicle's sensors
                self.setup_sensors(vehicle["sensors"], carla_id)
            else:
                if ROS_VERSION == 1:
                    spawn_object_request = SpawnObjectRequest()
                elif ROS_VERSION == 2:
                    spawn_object_request = SpawnObject.Request()
                spawn_object_request.type = vehicle["type"]
                spawn_object_request.id = vehicle["id"]
                spawn_object_request.attach_to = 0
                spawn_object_request.random_pose = False

                spawn_point = None

                # check if there's a spawn_point corresponding to this vehicle
                spawn_point_param = self.get_param("~spawn_point_" + vehicle["id"], None)
                spawn_param_used = False
                if (spawn_point_param is not None):
                    # try to use spawn_point from parameters
<<<<<<< HEAD
                    try:
                        spawn_point = self.check_spawn_point_param(spawn_point_param)
                        self.loginfo("Spawn point from ros parameters")
                        spawn_param_used = True
                    except Exception as e:
                        self.logerr("{}: Could not use spawn point from parameters, ".format(vehicle["id"]) +
                                    "the spawn point from config file will be used. Error is: {}".format(e))
=======
                    spawn_point = self.check_spawn_point_param(spawn_point_param)
                    if spawn_point is None:
                        rospy.logwarn("{}: Could not use spawn point from parameters, ".format(vehicle["id"]) +
                                      "the spawn point from config file will be used.")
                    else:
                        rospy.loginfo("Spawn point from ros parameters")
                        spawn_param_used = True
>>>>>>> 959039ad

                if "spawn_point" in vehicle and spawn_param_used is False:
                    # get spawn point from config file
                    try:
                        spawn_point = self.create_spawn_point(
                            vehicle["spawn_point"]["x"],
                            vehicle["spawn_point"]["y"],
                            vehicle["spawn_point"]["z"],
                            vehicle["spawn_point"]["roll"],
                            vehicle["spawn_point"]["pitch"],
                            vehicle["spawn_point"]["yaw"]
                        )
                        self.loginfo("Spawn point from configuration file")
                    except KeyError as e:
                        self.logerr("{}: Could not use the spawn point from config file, ".format(vehicle["id"]) +
                                    "the mandatory attribute {} is missing, a random spawn point will be used".format(e))

                if spawn_point is None:
                    # pose not specified, ask for a random one in the service call
                    self.loginfo("Spawn point selected at random")
                    spawn_point = Pose()  # empty pose
                    spawn_object_request.random_pose = True

                player_spawned = False
                while not player_spawned:
                    spawn_object_request.transform = spawn_point

                    response = self.call_service(self.spawn_object_service, spawn_object_request)
                    if response.id != -1:
                        player_spawned = True
                        self.players.append(response.id)
                        # Set up the sensors
                        try:
                            self.setup_sensors(vehicle["sensors"], response.id)
                        except KeyError:
                            self.logwarn(
                                "Vehicle {} have no 'sensors' field in his config file, none will be spawned")

    def setup_sensors(self, sensors, attached_vehicle_id=None):
        """
        Create the sensors defined by the user and attach them to the vehicle
        (or not if global sensor)
        :param sensors: list of sensors
        :param attached_vehicle_id: id of vehicle to attach the sensors to
        :return actors: list of ids of objects created
        """
        sensor_names = []
        for sensor_spec in sensors:
            try:
                sensor_type = str(sensor_spec.pop("type"))
                sensor_id = str(sensor_spec.pop("id"))

                sensor_name = sensor_type + "/" + sensor_id
                if sensor_name in sensor_names:
                    raise NameError
                sensor_names.append(sensor_name)

                if attached_vehicle_id is None and "pseudo" not in sensor_type:
                    spawn_point = sensor_spec.pop("spawn_point")
                    sensor_transform = self.create_spawn_point(
                        spawn_point.pop("x"),
                        spawn_point.pop("y"),
                        spawn_point.pop("z"),
                        spawn_point.pop("roll", 0.0),
                        spawn_point.pop("pitch", 0.0),
                        spawn_point.pop("yaw", 0.0))
                else:
                    # if sensor attached to a vehicle, or is a 'pseudo_actor', allow default pose
                    spawn_point = sensor_spec.pop("spawn_point", 0)
                    if spawn_point == 0:
                        sensor_transform = self.create_spawn_point(0.0, 0.0, 0.0, 0.0, 0.0, 0.0)
                    else:
                        sensor_transform = self.create_spawn_point(
                            spawn_point.pop("x", 0.0),
                            spawn_point.pop("y", 0.0),
                            spawn_point.pop("z", 0.0),
                            spawn_point.pop("roll", 0.0),
                            spawn_point.pop("pitch", 0.0),
                            spawn_point.pop("yaw", 0.0))

                if ROS_VERSION == 1:
                    spawn_object_request = SpawnObjectRequest()
                elif ROS_VERSION == 2:
                    spawn_object_request = SpawnObject.Request()
                spawn_object_request.type = sensor_type
                spawn_object_request.id = sensor_id
                spawn_object_request.attach_to = attached_vehicle_id if attached_vehicle_id is not None else 0
                spawn_object_request.transform = sensor_transform
                spawn_object_request.random_pose = False  # never set a random pose for a sensor

                for attribute, value in sensor_spec.items():
                    spawn_object_request.attributes.append(
                        KeyValue(key=str(attribute), value=str(value)))

                response = self.call_service(self.spawn_object_service, spawn_object_request)
                if response.id == -1:
                    raise RuntimeError(response.error_string)
                if attached_vehicle_id is None:
                    self.global_sensors.append(response.id)
                else:
                    self.vehicles_sensors.append(response.id)

            except KeyError as e:
                self.logerr(
                    "Sensor {} will not be spawned, the mandatory attribute {} is missing".format(sensor_name, e))
                continue

<<<<<<< HEAD
            except Exception as e:
                self.logerr(
=======
            except RuntimeError as e:
                rospy.logerr(
>>>>>>> 959039ad
                    "Sensor {} will not be spawned: {}".format(sensor_name, e))
                continue

            except NameError:
                rospy.logerr("Sensor rolename '{}' is only allowed to be used once.".format(
                    sensor_spec['id']))
                continue

    def create_spawn_point(self, x, y, z, roll, pitch, yaw):
        spawn_point = Pose()
        spawn_point.position.x = x
        spawn_point.position.y = y
        spawn_point.position.z = z
        quat = euler2quat(math.radians(roll), math.radians(pitch), math.radians(yaw))

        spawn_point.orientation.w = quat[0]
        spawn_point.orientation.x = quat[1]
        spawn_point.orientation.y = quat[2]
        spawn_point.orientation.z = quat[3]
        return spawn_point

    def check_spawn_point_param(self, spawn_point_parameter):
        components = spawn_point_parameter.split(',')
        if len(components) != 6:
            rospy.logwarn("Invalid spawnpoint '{}'".format(spawn_point_parameter))
            return None
        spawn_point = self.create_spawn_point(
            float(components[0]),
            float(components[1]),
            float(components[2]),
            float(components[3]),
            float(components[4]),
            float(components[5])
        )
        return spawn_point

    def destroy(self):
        """
        destroy all the players and sensors
        """
        self.loginfo("Shutting down...")
        # destroy global sensors
        for actor_id in self.global_sensors:
            if ROS_VERSION == 1:
                destroy_object_request = DestroyObjectRequest(actor_id)
            elif ROS_VERSION == 2:
                destroy_object_request = DestroyObject.Request(actor_id)
            try:
                self.call_service(self.destroy_object_service, destroy_object_request)
            except ServiceException as e:
                self.logwarn_once(str(e))
        self.global_sensors = []

        # destroy vehicles sensors
<<<<<<< HEAD
        for vehicle_sensors_id in self.vehicles_sensors:
            for actor_id in vehicle_sensors_id:
                if ROS_VERSION == 1:
                    destroy_object_request = DestroyObjectRequest(actor_id)
                elif ROS_VERSION == 2:
                    destroy_object_request = DestroyObject.Request(actor_id)
                try:
                    self.call_service(self.destroy_object_service, destroy_object_request)
                except ServiceException as e:
                    self.logwarn_once(str(e))
=======
        for actor_id in self.vehicles_sensors:
            destroy_object_request = DestroyObjectRequest(actor_id)
            try:
                response = self.destroy_object_service(destroy_object_request)
            except rospy.ServiceException as e:
                rospy.logwarn_once(str(e))
>>>>>>> 959039ad
        self.vehicles_sensors = []

        # destroy player
        for player_id in self.players:
            if ROS_VERSION == 1:
                destroy_object_request = DestroyObjectRequest(player_id)
            elif ROS_VERSION == 2:
                destroy_object_request = DestroyObject.Request(player_id)
            try:
                self.call_service(self.destroy_object_service, destroy_object_request)
            except ServiceException as e:
                self.logwarn_once(str(e))
        self.players = []

    def run(self):
        """
        main loop
        """
<<<<<<< HEAD
        self.on_shutdown(self.destroy)
        self.spawn_objects()
        try:
            self.spin()
        except ROSInterruptException:
            pass
=======
        rospy.on_shutdown(self.destroy)
        try:
            self.spawn_objects()
        except (rospy.ROSInterruptException, rospy.ServiceException):
            rospy.logwarn(
                "Spawning process has been interrupted. There might be actors that has not been destroyed properly")
        rospy.spin()

>>>>>>> 959039ad

# ==============================================================================
# -- main() --------------------------------------------------------------------
# ==============================================================================


def main(args=None):
    """
    main function
    """
    ros_init(args)
    spawn_objects_node = None
    try:
        spawn_objects_node = CarlaSpawnObjects()
        spawn_objects_node.run()
<<<<<<< HEAD
    except Exception as e:
        print(
=======
    except RuntimeError as e:
        rospy.logfatal(
>>>>>>> 959039ad
            "Exception caught: {}".format(e))
    finally:
        if spawn_objects_node is not None:
            spawn_objects_node.destroy()


if __name__ == '__main__':
    main()<|MERGE_RESOLUTION|>--- conflicted
+++ resolved
@@ -31,7 +31,8 @@
     CompatibleNode,
     ROSInterruptException,
     ServiceException,
-    ros_init
+    ros_init,
+    logfatal
 )
 
 ROS_VERSION = int(os.environ.get('ROS_VERSION', 0))
@@ -76,12 +77,7 @@
         # Read sensors from file
         if not self.objects_definition_file or not os.path.exists(self.objects_definition_file):
             raise RuntimeError(
-<<<<<<< HEAD
                 "Could not read object definitions from {}".format(self.objects_definition_file))
-=======
-                "Could not read sensor-definition from {}".format(self.objects_definition_file))
-
->>>>>>> 959039ad
         with open(self.objects_definition_file) as handle:
             json_actors = json.loads(handle.read())
 
@@ -124,6 +120,7 @@
             raise RuntimeError("Setting up vehicles failed: {}".format(e))
 
     def setup_vehicles(self, vehicles):
+        players = []
         for vehicle in vehicles:
             if self.spawn_sensors_only is True:
                 # spawn sensors of already spawned vehicles
@@ -134,7 +131,11 @@
                         "Could not spawn sensors of vehicle {}, its carla ID is not known.".format(vehicle["id"]))
                     break
                 # spawn the vehicle's sensors
-                self.setup_sensors(vehicle["sensors"], carla_id)
+                try:
+                    self.vehicles_sensors.append(self.setup_sensors(vehicle["sensors"], carla_id))
+                except Exception as e:
+                    raise Exception(
+                        "Setting up sensors of already spawned vehicle {} failed with error: {}".format(vehicle["id"], e))
             else:
                 if ROS_VERSION == 1:
                     spawn_object_request = SpawnObjectRequest()
@@ -152,23 +153,13 @@
                 spawn_param_used = False
                 if (spawn_point_param is not None):
                     # try to use spawn_point from parameters
-<<<<<<< HEAD
-                    try:
-                        spawn_point = self.check_spawn_point_param(spawn_point_param)
+                    spawn_point = self.check_spawn_point_param(spawn_point_param)
+                    if spawn_point is None:
+                        self.logwarn("{}: Could not use spawn point from parameters, ".format(vehicle["id"]) +
+                                     "the spawn point from config file will be used.")
+                    else:
                         self.loginfo("Spawn point from ros parameters")
                         spawn_param_used = True
-                    except Exception as e:
-                        self.logerr("{}: Could not use spawn point from parameters, ".format(vehicle["id"]) +
-                                    "the spawn point from config file will be used. Error is: {}".format(e))
-=======
-                    spawn_point = self.check_spawn_point_param(spawn_point_param)
-                    if spawn_point is None:
-                        rospy.logwarn("{}: Could not use spawn point from parameters, ".format(vehicle["id"]) +
-                                      "the spawn point from config file will be used.")
-                    else:
-                        rospy.loginfo("Spawn point from ros parameters")
-                        spawn_param_used = True
->>>>>>> 959039ad
 
                 if "spawn_point" in vehicle and spawn_param_used is False:
                     # get spawn point from config file
@@ -276,18 +267,13 @@
                     "Sensor {} will not be spawned, the mandatory attribute {} is missing".format(sensor_name, e))
                 continue
 
-<<<<<<< HEAD
-            except Exception as e:
+            except RuntimeError as e:
                 self.logerr(
-=======
-            except RuntimeError as e:
-                rospy.logerr(
->>>>>>> 959039ad
                     "Sensor {} will not be spawned: {}".format(sensor_name, e))
                 continue
 
             except NameError:
-                rospy.logerr("Sensor rolename '{}' is only allowed to be used once.".format(
+                self.logerr("Sensor rolename '{}' is only allowed to be used once.".format(
                     sensor_spec['id']))
                 continue
 
@@ -307,7 +293,7 @@
     def check_spawn_point_param(self, spawn_point_parameter):
         components = spawn_point_parameter.split(',')
         if len(components) != 6:
-            rospy.logwarn("Invalid spawnpoint '{}'".format(spawn_point_parameter))
+            self.logwarn("Invalid spawnpoint '{}'".format(spawn_point_parameter))
             return None
         spawn_point = self.create_spawn_point(
             float(components[0]),
@@ -323,7 +309,6 @@
         """
         destroy all the players and sensors
         """
-        self.loginfo("Shutting down...")
         # destroy global sensors
         for actor_id in self.global_sensors:
             if ROS_VERSION == 1:
@@ -337,25 +322,12 @@
         self.global_sensors = []
 
         # destroy vehicles sensors
-<<<<<<< HEAD
-        for vehicle_sensors_id in self.vehicles_sensors:
-            for actor_id in vehicle_sensors_id:
-                if ROS_VERSION == 1:
-                    destroy_object_request = DestroyObjectRequest(actor_id)
-                elif ROS_VERSION == 2:
-                    destroy_object_request = DestroyObject.Request(actor_id)
-                try:
-                    self.call_service(self.destroy_object_service, destroy_object_request)
-                except ServiceException as e:
-                    self.logwarn_once(str(e))
-=======
         for actor_id in self.vehicles_sensors:
             destroy_object_request = DestroyObjectRequest(actor_id)
             try:
-                response = self.destroy_object_service(destroy_object_request)
+                self.destroy_object_service(destroy_object_request)
             except rospy.ServiceException as e:
-                rospy.logwarn_once(str(e))
->>>>>>> 959039ad
+                self.logwarn_once(str(e))
         self.vehicles_sensors = []
 
         # destroy player
@@ -374,23 +346,16 @@
         """
         main loop
         """
-<<<<<<< HEAD
         self.on_shutdown(self.destroy)
-        self.spawn_objects()
         try:
-            self.spin()
+            self.spawn_objects()
+        except (ROSInterruptException, ServiceException):
+            self.logwarn_once(
+                "Spawning process has been interrupted. There might be actors that has not been destroyed properly")
+        try:
+            rospy.spin()
         except ROSInterruptException:
             pass
-=======
-        rospy.on_shutdown(self.destroy)
-        try:
-            self.spawn_objects()
-        except (rospy.ROSInterruptException, rospy.ServiceException):
-            rospy.logwarn(
-                "Spawning process has been interrupted. There might be actors that has not been destroyed properly")
-        rospy.spin()
-
->>>>>>> 959039ad
 
 # ==============================================================================
 # -- main() --------------------------------------------------------------------
@@ -406,13 +371,8 @@
     try:
         spawn_objects_node = CarlaSpawnObjects()
         spawn_objects_node.run()
-<<<<<<< HEAD
-    except Exception as e:
-        print(
-=======
     except RuntimeError as e:
-        rospy.logfatal(
->>>>>>> 959039ad
+        logfatal(
             "Exception caught: {}".format(e))
     finally:
         if spawn_objects_node is not None:
