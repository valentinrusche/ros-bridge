#!/usr/bin/env python
#
# Copyright (c) 2017 Computer Vision Center (CVC) at the Universitat Autonoma de
# Barcelona (UAB).
# Copyright (c) 2019 Intel Corporation
#
# This work is licensed under the terms of the MIT license.
# For a copy, see <https://opensource.org/licenses/MIT>.
"""
Welcome to CARLA ROS manual control.

Use ARROWS or WASD keys for control.

    W            : throttle
    S            : brake
    AD           : steer
    Q            : toggle reverse
    Space        : hand-brake
    P            : toggle autopilot
    M            : toggle manual transmission
    ,/.          : gear up/down
    B            : toggle manual control

    F1           : toggle HUD
    H/?          : toggle help
    ESC          : quit
"""

from __future__ import print_function
from carla_msgs.msg import CarlaStatus
from carla_msgs.msg import CarlaEgoVehicleInfo
from carla_msgs.msg import CarlaEgoVehicleStatus
from carla_msgs.msg import CarlaEgoVehicleControl
from carla_msgs.msg import CarlaLaneInvasionEvent
from carla_msgs.msg import CarlaCollisionEvent
from sensor_msgs.msg import Image
from sensor_msgs.msg import NavSatFix
from std_msgs.msg import Bool
from ros_compatibility import CompatibleNode, latch_on, euler_from_quaternion, ros_ok
import os
import datetime
import math
import numpy

ROS_VERSION = int(os.environ['ROS_VERSION'])

if ROS_VERSION == 1:
    import rospy
    from tf import LookupException
    from tf import ConnectivityException
    from tf import ExtrapolationException
    import tf
    from ros_compatibility import QoSProfile

elif ROS_VERSION == 2:
    import rclpy
    from rclpy.callback_groups import ReentrantCallbackGroup
    from tf2_ros import LookupException
    from tf2_ros import ConnectivityException
    from tf2_ros import ExtrapolationException
    import tf2_ros
    from rclpy.qos import QoSProfile, QoSDurabilityPolicy
    from threading import Thread, Lock, Event
    from builtin_interfaces.msg import Time
else:
    raise NotImplementedError("Make sure you have a valid ROS_VERSION env variable set.")


try:
    import pygame
    from pygame.locals import KMOD_CTRL
    from pygame.locals import KMOD_SHIFT
    from pygame.locals import K_COMMA
    from pygame.locals import K_DOWN
    from pygame.locals import K_ESCAPE
    from pygame.locals import K_F1
    from pygame.locals import K_LEFT
    from pygame.locals import K_PERIOD
    from pygame.locals import K_RIGHT
    from pygame.locals import K_SLASH
    from pygame.locals import K_SPACE
    from pygame.locals import K_UP
    from pygame.locals import K_a
    from pygame.locals import K_d
    from pygame.locals import K_h
    from pygame.locals import K_m
    from pygame.locals import K_p
    from pygame.locals import K_q
    from pygame.locals import K_s
    from pygame.locals import K_w
    from pygame.locals import K_b
except ImportError:
    raise RuntimeError('cannot import pygame, make sure pygame package is installed')

# ==============================================================================
# -- World ---------------------------------------------------------------------
# ==============================================================================


class World(CompatibleNode):
    """
    Handle the rendering
    """

    def __init__(self, role_name, hud):
        super(World, self).__init__("World", rospy_init=False)
        self._surface = None
        self.hud = hud
        self.role_name = role_name
<<<<<<< HEAD

        if ROS_VERSION == 1:
            self.callback_group = None
        elif ROS_VERSION == 2:
            self.callback_group = ReentrantCallbackGroup()

        self.image_subscriber = self.create_subscriber(
            Image, "/carla/{}/camera/rgb/view/image_color".format(self.role_name),
            self.on_view_image, callback_group=self.callback_group)

        self.collision_subscriber = self.create_subscriber(
            CarlaCollisionEvent, "/carla/{}/collision".format(self.role_name),
            self.on_collision, callback_group=self.callback_group)

        self.lane_invasion_subscriber = self.create_subscriber(
            CarlaLaneInvasionEvent, "/carla/{}/lane_invasion".format(self.role_name),
            self.on_lane_invasion, callback_group=self.callback_group)
=======
        self.image_subscriber = rospy.Subscriber(
            "/carla/{}/rgb_view/image".format(self.role_name),
            Image, self.on_view_image)
        self.collision_subscriber = rospy.Subscriber(
            "/carla/{}/collision".format(self.role_name), CarlaCollisionEvent, self.on_collision)
        self.lane_invasion_subscriber = rospy.Subscriber(
            "/carla/{}/lane_invasion".format(self.role_name),
            CarlaLaneInvasionEvent, self.on_lane_invasion)
>>>>>>> a1ac8352

    def on_collision(self, data):
        """
        Callback on collision event
        """
        intensity = math.sqrt(data.normal_impulse.x**2 + data.normal_impulse.y**2 +
                              data.normal_impulse.z**2)
        self.hud.notification('Collision with {} (impulse {})'.format(data.other_actor_id,
                                                                      intensity))

    def on_lane_invasion(self, data):
        """
        Callback on lane invasion event
        """
        text = []
        for marking in data.crossed_lane_markings:
            if marking is CarlaLaneInvasionEvent.LANE_MARKING_OTHER:
                text.append("Other")
            elif marking is CarlaLaneInvasionEvent.LANE_MARKING_BROKEN:
                text.append("Broken")
            elif marking is CarlaLaneInvasionEvent.LANE_MARKING_SOLID:
                text.append("Solid")
            else:
                text.append("Unknown ")
        self.hud.notification('Crossed line %s' % ' and '.join(text))

    def on_view_image(self, image):
        """
        Callback when receiving a camera image
        """
        array = numpy.frombuffer(image.data, dtype=numpy.dtype("uint8"))
        array = numpy.reshape(array, (image.height, image.width, 4))
        array = array[:, :, :3]
        array = array[:, :, ::-1]
        self._surface = pygame.surfarray.make_surface(array.swapaxes(0, 1))

    def render(self, display):
        """
        render the current image
        """
        if self._surface is not None:
            display.blit(self._surface, (0, 0))
        self.hud.render(display)

    def destroy(self):
        """
        destroy all objects
        """
        if ROS_VERSION == 1:
            self.image_subscriber.unregister()
            self.collision_subscriber.unregister()
            self.lane_invasion_subscriber.unregister()
        elif ROS_VERSION == 2:
            self.image_subscriber.destroy()
            self.collision_subscriber.destroy()
            self.lane_invasion_subscriber.destroy()


# ==============================================================================
# -- KeyboardControl -----------------------------------------------------------
# ==============================================================================


class KeyboardControl(CompatibleNode):
    """
    Handle input events
    """

    def __init__(self, role_name, hud):
        super(KeyboardControl, self).__init__("keyboard_control", rospy_init=False)
        self.role_name = role_name
        self.hud = hud

        self._autopilot_enabled = False
        self._control = CarlaEgoVehicleControl()
        self._steer_cache = 0.0

        if ROS_VERSION == 1:
            self.callback_group = None
        elif ROS_VERSION == 2:
            self.callback_group = ReentrantCallbackGroup()

        fast_qos = QoSProfile(depth=10)
        fast_latched_qos = QoSProfile(depth=10, durability=latch_on)  # imported from ros_compat.

        self.vehicle_control_manual_override_publisher = \
            self.new_publisher(Bool,
                               "/carla/{}/vehicle_control_manual_override".format(self.role_name),
                               qos_profile=fast_latched_qos, callback_group=self.callback_group)

        self.vehicle_control_manual_override = False

        self.auto_pilot_enable_publisher = \
            self.new_publisher(Bool,
                               "/carla/{}/enable_autopilot".format(self.role_name),
                               qos_profile=fast_qos, callback_group=self.callback_group)

        self.vehicle_control_publisher = \
            self.new_publisher(CarlaEgoVehicleControl,
                               "/carla/{}/vehicle_control_cmd_manual".format(self.role_name),
                               qos_profile=fast_qos, callback_group=self.callback_group)

        self.carla_status_subscriber = self.create_subscriber(CarlaStatus, "/carla/status",
                                                              self._on_new_carla_frame,
                                                              callback_group=self.callback_group)

        self.set_autopilot(self._autopilot_enabled)

        self.set_vehicle_control_manual_override(
            self.vehicle_control_manual_override)  # disable manual override

    def __del__(self):
        if ROS_VERSION == 1:
            self.auto_pilot_enable_publisher.unregister()
            self.vehicle_control_publisher.unregister()
            self.vehicle_control_manual_override_publisher.unregister()
        elif ROS_VERSION == 2:
            self.auto_pilot_enable_publisher.destroy()
            self.vehicle_control_publisher.destroy()
            self.vehicle_control_manual_override_publisher.destroy()

    def set_vehicle_control_manual_override(self, enable):
        """
        Set the manual control override
        """
        self.hud.notification('Set vehicle control manual override to: {}'.format(enable))
        self.vehicle_control_manual_override_publisher.publish((Bool(data=enable)))

    def set_autopilot(self, enable):
        """
        enable/disable the autopilot
        """
        self.auto_pilot_enable_publisher.publish(Bool(data=enable))

    # pylint: disable=too-many-branches
    def parse_events(self, clock):
        """
        parse an input event
        """
        for event in pygame.event.get():
            if event.type == pygame.QUIT:
                return True
            elif event.type == pygame.KEYUP:
                if self._is_quit_shortcut(event.key):
                    return True
                elif event.key == K_F1:
                    self.hud.toggle_info()
                elif event.key == K_h or (event.key == K_SLASH and
                                          pygame.key.get_mods() & KMOD_SHIFT):
                    self.hud.help.toggle()
                elif event.key == K_b:
                    self.vehicle_control_manual_override = not self.vehicle_control_manual_override
                    self.set_vehicle_control_manual_override(self.vehicle_control_manual_override)
                if event.key == K_q:
                    self._control.gear = 1 if self._control.reverse else -1
                elif event.key == K_m:
                    self._control.manual_gear_shift = not self._control.manual_gear_shift
                    self.hud.notification(
                        '%s Transmission' %
                        ('Manual' if self._control.manual_gear_shift else 'Automatic'))
                elif self._control.manual_gear_shift and event.key == K_COMMA:
                    self._control.gear = max(-1, self._control.gear - 1)
                elif self._control.manual_gear_shift and event.key == K_PERIOD:
                    self._control.gear = self._control.gear + 1
                elif event.key == K_p:
                    self._autopilot_enabled = not self._autopilot_enabled
                    self.set_autopilot(self._autopilot_enabled)
                    self.hud.notification('Autopilot %s' %
                                          ('On' if self._autopilot_enabled else 'Off'))
        if not self._autopilot_enabled and self.vehicle_control_manual_override:
            self._parse_vehicle_keys(pygame.key.get_pressed(), clock.get_time())
            self._control.reverse = self._control.gear < 0

    def _on_new_carla_frame(self, data):
        """
        callback on new frame

        As CARLA only processes one vehicle control command per tick,
        send the current from within here (once per frame)
        """
        if not self._autopilot_enabled and self.vehicle_control_manual_override:
            try:
                self.vehicle_control_publisher.publish(self._control)
            except Exception as error:
                self.logwarn("Could not send vehicle control: {}".format(error))

    def _parse_vehicle_keys(self, keys, milliseconds):
        """
        parse key events
        """
        self._control.throttle = 1.0 if keys[K_UP] or keys[K_w] else 0.0
        steer_increment = 5e-4 * milliseconds
        if keys[K_LEFT] or keys[K_a]:
            self._steer_cache -= steer_increment
        elif keys[K_RIGHT] or keys[K_d]:
            self._steer_cache += steer_increment
        else:
            self._steer_cache = 0.0
        self._steer_cache = min(0.7, max(-0.7, self._steer_cache))
        self._control.steer = round(self._steer_cache, 1)
        self._control.brake = 1.0 if keys[K_DOWN] or keys[K_s] else 0.0
        self._control.hand_brake = bool(keys[K_SPACE])

    @staticmethod
    def _is_quit_shortcut(key):
        return (key == K_ESCAPE) or (key == K_q and pygame.key.get_mods() & KMOD_CTRL)


# ==============================================================================
# -- HUD -----------------------------------------------------------------------
# ==============================================================================


class HUD(CompatibleNode):
    """
    Handle the info display
    """

    def __init__(self, role_name, width, height):
        super(HUD, self).__init__(role_name, rospy_init=False)
        self.role_name = role_name
        self.dim = (width, height)
        font = pygame.font.Font(pygame.font.get_default_font(), 20)
        fonts = [x for x in pygame.font.get_fonts() if 'mono' in x]
        default_font = 'ubuntumono'
        mono = default_font if default_font in fonts else fonts[0]
        mono = pygame.font.match_font(mono)
        self._font_mono = pygame.font.Font(mono, 14)
        self._notifications = FadingText(font, (width, 40), (0, height - 40))
        self.help = HelpText(pygame.font.Font(mono, 24), width, height)
        self._show_info = True
        self._info_text = []
        self.vehicle_status = CarlaEgoVehicleStatus()

        if ROS_VERSION == 1:
            self.tf_listener = tf.TransformListener()
            self.callback_group = None
        elif ROS_VERSION == 2:
            self.tf_listener_node = rclpy.create_node("tf_listener")
            self.tfBuffer = tf2_ros.Buffer()
            self.tf_listener = tf2_ros.TransformListener(self.tfBuffer, node=self.tf_listener_node)
            self.time = Time()
            self.callback_group = ReentrantCallbackGroup()

        self.vehicle_status_subscriber = self.create_subscriber(
            CarlaEgoVehicleStatus, "/carla/{}/vehicle_status".format(self.role_name),
            self.vehicle_status_updated, callback_group=self.callback_group)

        self.vehicle_status_subscriber = self.create_subscriber(
            CarlaEgoVehicleStatus, "/carla/{}/vehicle_status".format(self.role_name),
            self.vehicle_status_updated, callback_group=self.callback_group)

        self.vehicle_info = CarlaEgoVehicleInfo()
        self.vehicle_info_subscriber = self.create_subscriber(
            CarlaEgoVehicleInfo, "/carla/{}/vehicle_info".format(self.role_name),
            self.vehicle_info_updated, callback_group=self.callback_group)

        self.latitude = 0
        self.longitude = 0
        self.manual_control = False

        self.gnss_subscriber = self.create_subscriber(
            NavSatFix, "/carla/{}/gnss/gnss1/fix".format(self.role_name), self.gnss_updated,
            callback_group=self.callback_group)

        self.manual_control_subscriber = self.create_subscriber(
            Bool, "/carla/{}/vehicle_control_manual_override".format(self.role_name),
            self.manual_control_override_updated, callback_group=self.callback_group)

        self.carla_status = CarlaStatus()
        self.status_subscriber = self.create_subscriber(CarlaStatus, "/carla/status",
                                                        self.carla_status_updated,
                                                        callback_group=self.callback_group)
        if ROS_VERSION == 2:
            self.clock_subscriber = self.create_subscriber(Time, "/clock",
                                                           self.clock_status_updated,
                                                           callback_group=self.callback_group)

    def __del__(self):
        if ROS_VERSION == 1:
            self.gnss_subscriber.unregister()
            self.vehicle_status_subscriber.unregister()
            self.vehicle_info_subscriber.unregister()
        elif ROS_VERSION == 2:
            self.gnss_subscriber.destroy()
            self.vehicle_status_subscriber.destroy()
            self.vehicle_info_subscriber.destroy()
            self.clock_subscriber.destroy()

    def tick(self, clock):
        """
        tick method
        """
        self._notifications.tick(clock)

    def clock_status_updated(self, clock_time):
        self.time = clock_time

    def carla_status_updated(self, data):
        """
        Callback on carla status
        """
        self.carla_status = data
        self.update_info_text()

    def manual_control_override_updated(self, data):
        """
        Callback on vehicle status updates
        """
        self.manual_control = data.data
        self.update_info_text()

    def vehicle_status_updated(self, vehicle_status):
        """
        Callback on vehicle status updates
        """
        self.vehicle_status = vehicle_status
        self.update_info_text()

    def vehicle_info_updated(self, vehicle_info):
        """
        Callback on vehicle info updates
        """
        self.vehicle_info = vehicle_info
        self.update_info_text()

    def gnss_updated(self, data):
        """
        Callback on gnss position updates
        """
        self.latitude = data.latitude
        self.longitude = data.longitude
        self.update_info_text()

    def update_info_text(self):
        """
        update the displayed info text
        """
        if not self._show_info:
            return
        try:
<<<<<<< HEAD
            if ROS_VERSION == 1:
                (position,
                 quaternion) = self.tf_listener.lookupTransform('/map', self.role_name,
                                                                rospy.Time())
                _, _, yaw = euler_from_quaternion(quaternion)
                yaw = -math.degrees(yaw)
                x = position[0]
                y = -position[1]
                z = position[2]
            elif ROS_VERSION == 2:
                when = self.time
                q = self.tfBuffer.lookup_transform('map', self.role_name, when)
                quaternion = q.transform.rotation
                position = q.transform.translation
                quaternion = [quaternion.x, quaternion.y, quaternion.z, quaternion.w]
                _, __, yaw = euler_from_quaternion(quaternion)
                yaw = -math.degrees(yaw)
                x = position.x
                y = -position.y
                z = position.z
        except (LookupException, ConnectivityException, ExtrapolationException):
=======
            (position, quaternion) = self.tf_listener.lookupTransform(
                '/map', self.role_name, rospy.Time())
            _, _, yaw = tf.transformations.euler_from_quaternion(quaternion)
            yaw = -math.degrees(yaw)
            x = position[0]
            y = position[1]
            z = position[2]
        except (tf.LookupException, tf.ConnectivityException, tf.ExtrapolationException):
>>>>>>> a1ac8352
            x = 0
            y = 0
            z = 0
            yaw = 0
        heading = 'N' if abs(yaw) < 89.5 else ''
        heading += 'S' if abs(yaw) > 90.5 else ''
        heading += 'E' if 179.5 > yaw > 0.5 else ''
        heading += 'W' if -0.5 > yaw > -179.5 else ''
        fps = 0

        if ROS_VERSION == 1:
            time = str(datetime.timedelta(seconds=float(rospy.get_rostime().to_sec())))[:10]
        elif ROS_VERSION == 2:
            time = str(datetime.timedelta(seconds=float(
                self.get_clock().now().nanoseconds)/10**9))[:10]

        if self.carla_status.fixed_delta_seconds:
            fps = 1 / self.carla_status.fixed_delta_seconds
        self._info_text = [
            'Frame: % 22s' % self.carla_status.frame,
            'Simulation time: % 12s' % time,
            'FPS: % 24.1f' % fps, '',
            'Vehicle: % 20s' % ' '.join(self.vehicle_info.type.title().split('.')[1:]),
            'Speed:   % 15.0f km/h' % (3.6 * self.vehicle_status.velocity),
            u'Heading:% 16.0f\N{DEGREE SIGN} % 2s' % (yaw, heading),
            'Location:% 20s' % ('(% 5.1f, % 5.1f)' % (x, y)),
            'GNSS:% 24s' % ('(% 2.6f, % 3.6f)' % (self.latitude, self.longitude)),
            'Height:  % 18.0f m' % z, ''
        ]
        self._info_text += [
            ('Throttle:', self.vehicle_status.control.throttle, 0.0, 1.0),
            ('Steer:', self.vehicle_status.control.steer, -1.0, 1.0),
            ('Brake:', self.vehicle_status.control.brake, 0.0, 1.0),
            ('Reverse:', self.vehicle_status.control.reverse),
            ('Hand brake:', self.vehicle_status.control.hand_brake),
            ('Manual:', self.vehicle_status.control.manual_gear_shift),
            'Gear:        %s' % {
                -1: 'R',
                0: 'N'
            }.get(self.vehicle_status.control.gear, self.vehicle_status.control.gear), ''
        ]
        self._info_text += [('Manual ctrl:', self.manual_control)]
        if self.carla_status.synchronous_mode:
            self._info_text += [('Sync mode running:', self.carla_status.synchronous_mode_running)]
        self._info_text += ['', '', 'Press <H> for help']

    def toggle_info(self):
        """
        show/hide the info text
        """
        self._show_info = not self._show_info

    def notification(self, text, seconds=2.0):
        """
        display a notification for x seconds
        """
        self._notifications.set_text(text, seconds=seconds)

    def error(self, text):
        """
        display an error
        """
        self._notifications.set_text('Error: %s' % text, (255, 0, 0))

    def render(self, display):
        """
        render the display
        """
        if self._show_info:
            info_surface = pygame.Surface((220, self.dim[1]))
            info_surface.set_alpha(100)
            display.blit(info_surface, (0, 0))
            v_offset = 4
            bar_h_offset = 100
            bar_width = 106
            for item in self._info_text:
                if v_offset + 18 > self.dim[1]:
                    break
                if isinstance(item, list):
                    if len(item) > 1:
                        points = [(x + 8, v_offset + 8 + (1.0 - y) * 30) for x, y in enumerate(item)
                                  ]
                        pygame.draw.lines(display, (255, 136, 0), False, points, 2)
                    item = None
                    v_offset += 18
                elif isinstance(item, tuple):
                    if isinstance(item[1], bool):
                        rect = pygame.Rect((bar_h_offset + 50, v_offset + 8), (6, 6))
                        pygame.draw.rect(display, (255, 255, 255), rect, 0 if item[1] else 1)
                    else:
                        rect_border = pygame.Rect((bar_h_offset, v_offset + 8), (bar_width, 6))
                        pygame.draw.rect(display, (255, 255, 255), rect_border, 1)
                        f = (item[1] - item[2]) / (item[3] - item[2])
                        if item[2] < 0.0:
                            rect = pygame.Rect((bar_h_offset + f * (bar_width - 6), v_offset + 8),
                                               (6, 6))
                        else:
                            f = 0.0
                            rect = pygame.Rect((bar_h_offset, v_offset + 8), (f * bar_width, 6))
                        pygame.draw.rect(display, (255, 255, 255), rect)
                    item = item[0]
                if item:  # At this point has to be a str.
                    surface = self._font_mono.render(item, True, (255, 255, 255))
                    display.blit(surface, (8, v_offset))
                v_offset += 18
        self._notifications.render(display)
        self.help.render(display)


# ==============================================================================
# -- FadingText ----------------------------------------------------------------
# ==============================================================================


class FadingText(object):
    """
    Support Class for info display, fade out text
    """

    def __init__(self, font, dim, pos):
        self.font = font
        self.dim = dim
        self.pos = pos
        self.seconds_left = 0
        self.surface = pygame.Surface(self.dim)

    def set_text(self, text, color=(255, 255, 255), seconds=2.0):
        """
        set the text
        """
        text_texture = self.font.render(text, True, color)
        self.surface = pygame.Surface(self.dim)
        self.seconds_left = seconds
        self.surface.fill((0, 0, 0, 0))
        self.surface.blit(text_texture, (10, 11))

    def tick(self, clock):
        """
        tick for fading
        """
        delta_seconds = 1e-3 * clock.get_time()
        self.seconds_left = max(0.0, self.seconds_left - delta_seconds)
        self.surface.set_alpha(500.0 * self.seconds_left)

    def render(self, display):
        """
        render the fading
        """
        display.blit(self.surface, self.pos)


# ==============================================================================
# -- HelpText ------------------------------------------------------------------
# ==============================================================================


class HelpText(object):
    """
    Show the help text
    """

    def __init__(self, font, width, height):
        lines = __doc__.split('\n')
        self.font = font
        self.dim = (680, len(lines) * 22 + 12)
        self.pos = (0.5 * width - 0.5 * self.dim[0], 0.5 * height - 0.5 * self.dim[1])
        self.seconds_left = 0
        self.surface = pygame.Surface(self.dim)
        self.surface.fill((0, 0, 0, 0))
        for n, line in enumerate(lines):
            text_texture = self.font.render(line, True, (255, 255, 255))
            self.surface.blit(text_texture, (22, n * 22))
            self._render = False
        self.surface.set_alpha(220)

    def toggle(self):
        """
        Show/hide the help
        """
        self._render = not self._render

    def render(self, display):
        """
        render the help
        """
        if self._render:
            display.blit(self.surface, self.pos)


# ==============================================================================
# -- main() --------------------------------------------------------------------
# ==============================================================================


def run(executer):
    executer.spin()


def main(args=None):
    """
    main function
    """
    if ROS_VERSION == 1:
        rospy.init_node('carla_manual_control', anonymous=True)
        role_name = rospy.get_param("~role_name", "ego_vehicle")
    elif ROS_VERSION == 2:
        rclpy.init(args=args)
        node = rclpy.create_node('carla_manual_control')
        role_name = rclpy.Parameter("~role_name", value="ego_vehicle").value
        thread = Thread()

    # resolution should be similar to spawned camera with role-name 'view'
    resolution = {"width": 800, "height": 600}

    pygame.init()
    pygame.font.init()
    pygame.display.set_caption("CARLA ROS manual control")
    world = None
    try:
        display = pygame.display.set_mode((resolution['width'], resolution['height']),
                                          pygame.HWSURFACE | pygame.DOUBLEBUF)

        hud = HUD(role_name, resolution['width'], resolution['height'])
        world = World(role_name, hud)
        controller = KeyboardControl(role_name, hud)
        clock = pygame.time.Clock()

        if ROS_VERSION == 2:
            executer = rclpy.executors.MultiThreadedExecutor(num_threads=12)
            executer.add_node(hud.tf_listener_node)
            executer.add_node(hud)
            executer.add_node(world)
            executer.add_node(controller)
            thread = Thread(target=run, args=(executer,))
            thread.start()

        while ros_ok():
            clock.tick_busy_loop(60)
            if controller.parse_events(clock):
                return
            hud.tick(clock)
            world.render(display)
            pygame.display.flip()

    finally:
        if world is not None:
            world.destroy()
            if ROS_VERSION == 2:
                thread.join()
        pygame.quit()


if __name__ == '__main__':
    main()<|MERGE_RESOLUTION|>--- conflicted
+++ resolved
@@ -107,7 +107,6 @@
         self._surface = None
         self.hud = hud
         self.role_name = role_name
-<<<<<<< HEAD
 
         if ROS_VERSION == 1:
             self.callback_group = None
@@ -115,7 +114,7 @@
             self.callback_group = ReentrantCallbackGroup()
 
         self.image_subscriber = self.create_subscriber(
-            Image, "/carla/{}/camera/rgb/view/image_color".format(self.role_name),
+            Image, "/carla/{}/rgb_view/image".format(self.role_name),
             self.on_view_image, callback_group=self.callback_group)
 
         self.collision_subscriber = self.create_subscriber(
@@ -125,25 +124,15 @@
         self.lane_invasion_subscriber = self.create_subscriber(
             CarlaLaneInvasionEvent, "/carla/{}/lane_invasion".format(self.role_name),
             self.on_lane_invasion, callback_group=self.callback_group)
-=======
-        self.image_subscriber = rospy.Subscriber(
-            "/carla/{}/rgb_view/image".format(self.role_name),
-            Image, self.on_view_image)
-        self.collision_subscriber = rospy.Subscriber(
-            "/carla/{}/collision".format(self.role_name), CarlaCollisionEvent, self.on_collision)
-        self.lane_invasion_subscriber = rospy.Subscriber(
-            "/carla/{}/lane_invasion".format(self.role_name),
-            CarlaLaneInvasionEvent, self.on_lane_invasion)
->>>>>>> a1ac8352
 
     def on_collision(self, data):
         """
         Callback on collision event
         """
-        intensity = math.sqrt(data.normal_impulse.x**2 + data.normal_impulse.y**2 +
-                              data.normal_impulse.z**2)
-        self.hud.notification('Collision with {} (impulse {})'.format(data.other_actor_id,
-                                                                      intensity))
+        intensity = math.sqrt(data.normal_impulse.x**2 +
+                              data.normal_impulse.y**2 + data.normal_impulse.z**2)
+        self.hud.notification('Collision with {} (impulse {})'.format(
+            data.other_actor_id, intensity))
 
     def on_lane_invasion(self, data):
         """
@@ -476,38 +465,14 @@
         if not self._show_info:
             return
         try:
-<<<<<<< HEAD
-            if ROS_VERSION == 1:
-                (position,
-                 quaternion) = self.tf_listener.lookupTransform('/map', self.role_name,
-                                                                rospy.Time())
-                _, _, yaw = euler_from_quaternion(quaternion)
-                yaw = -math.degrees(yaw)
-                x = position[0]
-                y = -position[1]
-                z = position[2]
-            elif ROS_VERSION == 2:
-                when = self.time
-                q = self.tfBuffer.lookup_transform('map', self.role_name, when)
-                quaternion = q.transform.rotation
-                position = q.transform.translation
-                quaternion = [quaternion.x, quaternion.y, quaternion.z, quaternion.w]
-                _, __, yaw = euler_from_quaternion(quaternion)
-                yaw = -math.degrees(yaw)
-                x = position.x
-                y = -position.y
-                z = position.z
-        except (LookupException, ConnectivityException, ExtrapolationException):
-=======
             (position, quaternion) = self.tf_listener.lookupTransform(
                 '/map', self.role_name, rospy.Time())
             _, _, yaw = tf.transformations.euler_from_quaternion(quaternion)
             yaw = -math.degrees(yaw)
             x = position[0]
-            y = position[1]
+            y = -position[1]
             z = position[2]
         except (tf.LookupException, tf.ConnectivityException, tf.ExtrapolationException):
->>>>>>> a1ac8352
             x = 0
             y = 0
             z = 0
