#!/usr/bin/env python

#
# Copyright (c) 2018-2019 Intel Corporation
#
# This work is licensed under the terms of the MIT license.
# For a copy, see <https://opensource.org/licenses/MIT>.
#
"""
Classes to handle Carla traffic objects
"""

import carla_common.transforms as trans
from carla import TrafficLightState
from carla_msgs.msg import CarlaTrafficLightStatus, CarlaTrafficLightInfo  # pylint: disable=import-error
from carla_ros_bridge.actor import Actor


class Traffic(Actor):
    """
    Actor implementation details for traffic objects
    """

    def __init__(self, uid, name, parent, node, carla_actor):
        """
        Constructor

        :param uid: unique identifier for this object
        :type uid: int
        :param name: name identiying this object
        :type name: string
        :param parent: the parent of this
        :type parent: carla_ros_bridge.Parent
        :param node: node-handle
<<<<<<< HEAD
        :type node: CompatibleNode
        """
        super(Traffic, self).__init__(carla_actor=carla_actor, parent=parent,
                                      node=node, prefix='traffic')
=======
        :type node: carla_ros_bridge.CarlaRosBridge
        :param carla_actor: carla actor object
        :type carla_actor: carla.Actor
        """
        super(Traffic, self).__init__(uid=uid,
                                      name=name,
                                      parent=parent,
                                      node=node,
                                      carla_actor=carla_actor)
>>>>>>> a1ac8352


class TrafficLight(Actor):
    """
    Traffic implementation details for traffic lights
    """

    def __init__(self, uid, name, parent, node, carla_actor):
        """
        Constructor

        :param uid: unique identifier for this object
        :type uid: int
        :param name: name identiying this object
        :type name: string
        :param parent: the parent of this
        :type parent: carla_ros_bridge.Parent
        :param node: node-handle
<<<<<<< HEAD
        :type node: CompatibleNode
        """
        super(TrafficLight,
              self).__init__(carla_actor=carla_actor, parent=parent, node=node,
                             prefix='traffic.traffic_light')
=======
        :type node: carla_ros_bridge.CarlaRosBridge
        :param carla_actor: carla actor object
        :type carla_actor: carla.TrafficLight
        """
        super(TrafficLight, self).__init__(uid=uid,
                                           name=name,
                                           parent=parent,
                                           node=node,
                                           carla_actor=carla_actor)
>>>>>>> a1ac8352

    def get_status(self):
        """
        Get the current state of the traffic light
        """
        status = CarlaTrafficLightStatus()
        status.id = self.get_id()
        carla_state = self.carla_actor.get_state()
        if carla_state == TrafficLightState.Red:
            status.state = CarlaTrafficLightStatus.RED
        elif carla_state == TrafficLightState.Yellow:
            status.state = CarlaTrafficLightStatus.YELLOW
        elif carla_state == TrafficLightState.Green:
            status.state = CarlaTrafficLightStatus.GREEN
        elif carla_state == TrafficLightState.Off:
            status.state = CarlaTrafficLightStatus.OFF
        else:
            status.state = CarlaTrafficLightStatus.UNKNOWN
        return status

    def get_info(self):
        """
        Get the info of the traffic light
        """
        info = CarlaTrafficLightInfo()
        info.id = self.get_id()
        info.transform = self.get_current_ros_pose()
        info.trigger_volume.center = trans.carla_location_to_ros_vector3(
            self.carla_actor.trigger_volume.location)
        info.trigger_volume.size.x = self.carla_actor.trigger_volume.extent.x * 2.0
        info.trigger_volume.size.y = self.carla_actor.trigger_volume.extent.y * 2.0
        info.trigger_volume.size.z = self.carla_actor.trigger_volume.extent.z * 2.0
        return info<|MERGE_RESOLUTION|>--- conflicted
+++ resolved
@@ -10,13 +10,14 @@
 Classes to handle Carla traffic objects
 """
 
+from carla_ros_bridge.actor import Actor
 import carla_common.transforms as trans
+from carla_msgs.msg import CarlaTrafficLightStatus, CarlaTrafficLightInfo
 from carla import TrafficLightState
-from carla_msgs.msg import CarlaTrafficLightStatus, CarlaTrafficLightInfo  # pylint: disable=import-error
-from carla_ros_bridge.actor import Actor
 
 
 class Traffic(Actor):
+
     """
     Actor implementation details for traffic objects
     """
@@ -32,13 +33,7 @@
         :param parent: the parent of this
         :type parent: carla_ros_bridge.Parent
         :param node: node-handle
-<<<<<<< HEAD
         :type node: CompatibleNode
-        """
-        super(Traffic, self).__init__(carla_actor=carla_actor, parent=parent,
-                                      node=node, prefix='traffic')
-=======
-        :type node: carla_ros_bridge.CarlaRosBridge
         :param carla_actor: carla actor object
         :type carla_actor: carla.Actor
         """
@@ -47,10 +42,10 @@
                                       parent=parent,
                                       node=node,
                                       carla_actor=carla_actor)
->>>>>>> a1ac8352
 
 
 class TrafficLight(Actor):
+
     """
     Traffic implementation details for traffic lights
     """
@@ -66,14 +61,7 @@
         :param parent: the parent of this
         :type parent: carla_ros_bridge.Parent
         :param node: node-handle
-<<<<<<< HEAD
         :type node: CompatibleNode
-        """
-        super(TrafficLight,
-              self).__init__(carla_actor=carla_actor, parent=parent, node=node,
-                             prefix='traffic.traffic_light')
-=======
-        :type node: carla_ros_bridge.CarlaRosBridge
         :param carla_actor: carla actor object
         :type carla_actor: carla.TrafficLight
         """
@@ -82,7 +70,6 @@
                                            parent=parent,
                                            node=node,
                                            carla_actor=carla_actor)
->>>>>>> a1ac8352
 
     def get_status(self):
         """
@@ -110,7 +97,7 @@
         info = CarlaTrafficLightInfo()
         info.id = self.get_id()
         info.transform = self.get_current_ros_pose()
-        info.trigger_volume.center = trans.carla_location_to_ros_vector3(
+        info.trigger_volume.center = trans.carla_location_to_ros_point(
             self.carla_actor.trigger_volume.location)
         info.trigger_volume.size.x = self.carla_actor.trigger_volume.extent.x * 2.0
         info.trigger_volume.size.y = self.carla_actor.trigger_volume.extent.y * 2.0
