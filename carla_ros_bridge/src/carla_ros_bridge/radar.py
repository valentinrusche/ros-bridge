#!/usr/bin/env python

#
# Copyright (c) 2019-2020 Intel Corporation
#
# This work is licensed under the terms of the MIT license.
# For a copy, see <https://opensource.org/licenses/MIT>.
#
"""
Classes to handle Carla Radar
"""

from sensor_msgs.msg import PointCloud2, PointField

import numpy as np

from carla_ros_bridge.sensor import Sensor, create_cloud


class Radar(Sensor):
    """
    Actor implementation details of Carla RADAR
    """
    # pylint: disable=too-many-arguments

<<<<<<< HEAD
    def __init__(self, carla_actor, parent, node, synchronous_mode, sensor_name="Radar"):
=======
    def __init__(self, uid, name, parent, relative_spawn_pose, node, carla_actor, synchronous_mode):
>>>>>>> a1ac8352
        """
        Constructor

        :param uid: unique identifier for this object
        :type uid: int
        :param name: name identiying this object
        :type name: string
        :param parent: the parent of this
        :type parent: carla_ros_bridge.Parent
        :param relative_spawn_pose: the spawn pose of this
        :type relative_spawn_pose: geometry_msgs.Pose
        :param node: node-handle
<<<<<<< HEAD
        :type node: CompatibleNode
        :param synchronous_mode: use in synchronous mode?
        :type synchronous_mode: bool
        """
        super(Radar, self).__init__(carla_actor=carla_actor, parent=parent,
                                    node=node, synchronous_mode=synchronous_mode,
                                    prefix="radar/" + carla_actor.attributes.get('role_name'),
                                    sensor_name=sensor_name)
        self.radar_publisher = node.new_publisher(
            PointCloud2, self.get_topic_prefix() + "/radar")
=======
        :type node: carla_ros_bridge.CarlaRosBridge
        :param carla_actor: carla actor object
        :type carla_actor: carla.Actor
        :param synchronous_mode: use in synchronous mode?
        :type synchronous_mode: bool
        """
        super(Radar, self).__init__(uid=uid,
                                    name=name,
                                    parent=parent,
                                    relative_spawn_pose=relative_spawn_pose,
                                    node=node,
                                    carla_actor=carla_actor,
                                    synchronous_mode=synchronous_mode)

        self.radar_publisher = rospy.Publisher(self.get_topic_prefix(),
                                               PointCloud2,
                                               queue_size=10)
>>>>>>> a1ac8352
        self.listen()

    # pylint: disable=arguments-differ
    def sensor_data_updated(self, carla_radar_measurement):
        """
        Function to transform the a received Radar measurement into a ROS message

        :param carla_radar_measurement: carla Radar measurement object
        :type carla_radar_measurement: carla.RadarMeasurement
        """
        fields = [
            PointField(name='x', offset=0, datatype=PointField.FLOAT32, count=1),
            PointField(name='y', offset=4, datatype=PointField.FLOAT32, count=1),
            PointField(name='z', offset=8, datatype=PointField.FLOAT32, count=1),
            PointField(name='Range', offset=12, datatype=PointField.FLOAT32, count=1),
            PointField(name='Velocity', offset=16, datatype=PointField.FLOAT32, count=1),
            PointField(name='AzimuthAngle', offset=20, datatype=PointField.FLOAT32, count=1),
            PointField(name='ElevationAngle', offset=28, datatype=PointField.FLOAT32, count=1)]
        points = []
        for detection in carla_radar_measurement:
            points.append([detection.depth * np.cos(-detection.azimuth) * np.cos(detection.altitude),
                           detection.depth * np.sin(-detection.azimuth) *
                           np.cos(detection.altitude),
                           detection.depth * np.sin(detection.altitude),
                           detection.depth, detection.velocity, detection.azimuth, detection.altitude])
        radar_msg = create_cloud(self.get_msg_header(
            timestamp=carla_radar_measurement.timestamp), fields, points)
        self.radar_publisher.publish(radar_msg)<|MERGE_RESOLUTION|>--- conflicted
+++ resolved
@@ -10,24 +10,20 @@
 Classes to handle Carla Radar
 """
 
+import numpy as np
+
 from sensor_msgs.msg import PointCloud2, PointField
-
-import numpy as np
 
 from carla_ros_bridge.sensor import Sensor, create_cloud
 
 
 class Radar(Sensor):
+
     """
     Actor implementation details of Carla RADAR
     """
-    # pylint: disable=too-many-arguments
 
-<<<<<<< HEAD
-    def __init__(self, carla_actor, parent, node, synchronous_mode, sensor_name="Radar"):
-=======
     def __init__(self, uid, name, parent, relative_spawn_pose, node, carla_actor, synchronous_mode):
->>>>>>> a1ac8352
         """
         Constructor
 
@@ -40,19 +36,7 @@
         :param relative_spawn_pose: the spawn pose of this
         :type relative_spawn_pose: geometry_msgs.Pose
         :param node: node-handle
-<<<<<<< HEAD
         :type node: CompatibleNode
-        :param synchronous_mode: use in synchronous mode?
-        :type synchronous_mode: bool
-        """
-        super(Radar, self).__init__(carla_actor=carla_actor, parent=parent,
-                                    node=node, synchronous_mode=synchronous_mode,
-                                    prefix="radar/" + carla_actor.attributes.get('role_name'),
-                                    sensor_name=sensor_name)
-        self.radar_publisher = node.new_publisher(
-            PointCloud2, self.get_topic_prefix() + "/radar")
-=======
-        :type node: carla_ros_bridge.CarlaRosBridge
         :param carla_actor: carla actor object
         :type carla_actor: carla.Actor
         :param synchronous_mode: use in synchronous mode?
@@ -66,17 +50,13 @@
                                     carla_actor=carla_actor,
                                     synchronous_mode=synchronous_mode)
 
-        self.radar_publisher = rospy.Publisher(self.get_topic_prefix(),
-                                               PointCloud2,
-                                               queue_size=10)
->>>>>>> a1ac8352
+        self.radar_publisher = node.new_publisher(PointCloud2, self.get_topic_prefix())
         self.listen()
 
     # pylint: disable=arguments-differ
     def sensor_data_updated(self, carla_radar_measurement):
         """
         Function to transform the a received Radar measurement into a ROS message
-
         :param carla_radar_measurement: carla Radar measurement object
         :type carla_radar_measurement: carla.RadarMeasurement
         """
