#!/usr/bin/env python

#
# Copyright (c) 2018-2019 Intel Corporation
#
# This work is licensed under the terms of the MIT license.
# For a copy, see <https://opensource.org/licenses/MIT>.
#
"""
Classes to handle Carla pedestrians
"""

from derived_object_msgs.msg import Object  # pylint: disable=import-error
from carla import WalkerControl
from carla_msgs.msg import CarlaWalkerControl  # pylint: disable=import-error
from carla_ros_bridge.traffic_participant import TrafficParticipant

from ros_compatibility import destroy_subscription


class Walker(TrafficParticipant):
    """
    Actor implementation details for pedestrians
    """

    def __init__(self, uid, name, parent, node, carla_actor):
        """
        Constructor

        :param uid: unique identifier for this object
        :type uid: int
        :param name: name identiying this object
        :type name: string
        :param parent: the parent of this
        :type parent: carla_ros_bridge.Parent
        :param node: node-handle
<<<<<<< HEAD
        :type node: CompatibleNode
        :param prefix: the topic prefix to be used for this actor
        :type prefix: string
        """
        if carla_actor.attributes.get('role_name'):
            prefix = carla_actor.attributes.get('role_name')
        else:
            prefix = "walker/w{:03}".format(carla_actor.id)

        super(Walker, self).__init__(carla_actor=carla_actor, parent=parent,
                                     node=node, prefix=prefix)
=======
        :type node: carla_ros_bridge.CarlaRosBridge
        :param carla_actor: carla walker actor object
        :type carla_actor: carla.Walker
        """
        super(Walker, self).__init__(uid=uid,
                                     name=name,
                                     parent=parent,
                                     node=node,
                                     carla_actor=carla_actor)
>>>>>>> a1ac8352

        self.control_subscriber = self.node.create_subscriber(
            CarlaWalkerControl,
            self.get_topic_prefix() + "/walker_control_cmd", self.control_command_updated)

    def destroy(self):
        """
        Function (override) to destroy this object.

        Terminate ROS subscriptions
        Finally forward call to super class.

        :return:
        """
        self.node.logdebug("Destroy Walker(id={})".format(self.get_id()))
        destroy_subscription(self.control_subscriber)
        self.control_subscriber = None
        super(Walker, self).destroy()

    def control_command_updated(self, ros_walker_control):
        """
        Receive a CarlaWalkerControl msg and send to CARLA
        This function gets called whenever a ROS message is received via
        '/carla/<role name>/walker_control_cmd' topic.
        The received ROS message is converted into carla.WalkerControl command and
        sent to CARLA.
        :param ros_walker_control: current walker control input received via ROS
        :type self.info.output: carla_ros_bridge.msg.CarlaWalkerControl
        :return:
        """
        walker_control = WalkerControl()
        walker_control.direction.x = ros_walker_control.direction.x
        walker_control.direction.y = -ros_walker_control.direction.y
        walker_control.direction.z = ros_walker_control.direction.z
        walker_control.speed = ros_walker_control.speed
        walker_control.jump = ros_walker_control.jump
        self.carla_actor.apply_control(walker_control)

    def get_classification(self):
        """
        Function (override) to get classification
        :return:
        """
        return Object.CLASSIFICATION_PEDESTRIAN<|MERGE_RESOLUTION|>--- conflicted
+++ resolved
@@ -10,15 +10,17 @@
 Classes to handle Carla pedestrians
 """
 
-from derived_object_msgs.msg import Object  # pylint: disable=import-error
+from derived_object_msgs.msg import Object
+
+from carla_ros_bridge.traffic_participant import TrafficParticipant
+from carla_msgs.msg import CarlaWalkerControl
 from carla import WalkerControl
-from carla_msgs.msg import CarlaWalkerControl  # pylint: disable=import-error
-from carla_ros_bridge.traffic_participant import TrafficParticipant
 
 from ros_compatibility import destroy_subscription
 
 
 class Walker(TrafficParticipant):
+
     """
     Actor implementation details for pedestrians
     """
@@ -34,20 +36,7 @@
         :param parent: the parent of this
         :type parent: carla_ros_bridge.Parent
         :param node: node-handle
-<<<<<<< HEAD
         :type node: CompatibleNode
-        :param prefix: the topic prefix to be used for this actor
-        :type prefix: string
-        """
-        if carla_actor.attributes.get('role_name'):
-            prefix = carla_actor.attributes.get('role_name')
-        else:
-            prefix = "walker/w{:03}".format(carla_actor.id)
-
-        super(Walker, self).__init__(carla_actor=carla_actor, parent=parent,
-                                     node=node, prefix=prefix)
-=======
-        :type node: carla_ros_bridge.CarlaRosBridge
         :param carla_actor: carla walker actor object
         :type carla_actor: carla.Walker
         """
@@ -56,11 +45,11 @@
                                      parent=parent,
                                      node=node,
                                      carla_actor=carla_actor)
->>>>>>> a1ac8352
 
         self.control_subscriber = self.node.create_subscriber(
             CarlaWalkerControl,
-            self.get_topic_prefix() + "/walker_control_cmd", self.control_command_updated)
+            self.get_topic_prefix() + "/walker_control_cmd",
+            self.control_command_updated)
 
     def destroy(self):
         """
