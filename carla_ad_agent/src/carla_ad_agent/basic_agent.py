--- conflicted
+++ resolved
@@ -10,26 +10,23 @@
 target destination. This agent respects traffic lights and other vehicles.
 """
 
+from carla_waypoint_types.srv import GetActorWaypoint
+from local_planner import LocalPlanner  # pylint: disable=relative-import
+from agent import Agent, AgentState  # pylint: disable=relative-import
+from carla_msgs.msg import CarlaActorList
+from derived_object_msgs.msg import ObjectArray
+from geometry_msgs.msg import Pose
+from nav_msgs.msg import Odometry
+import rospy
+from carla_waypoint_types.srv import GetActorWaypoint  # pylint: disable=import-error
+from local_planner import LocalPlanner
+from agent import Agent, AgentState
+from carla_msgs.msg import CarlaActorList  # pylint: disable=import-error
+from derived_object_msgs.msg import ObjectArray  # pylint: disable=import-error
+from geometry_msgs.msg import Pose  # pylint: disable=import-error
+from nav_msgs.msg import Odometry  # pylint: disable=import-error
+import rospy  # pylint: disable=import-error
 import math
-<<<<<<< HEAD
-import rospy  # pylint: disable=import-error
-from nav_msgs.msg import Odometry  # pylint: disable=import-error
-from geometry_msgs.msg import Pose  # pylint: disable=import-error
-from derived_object_msgs.msg import ObjectArray  # pylint: disable=import-error
-from carla_msgs.msg import CarlaActorList  # pylint: disable=import-error
-from agent import Agent, AgentState
-from local_planner import LocalPlanner
-from carla_waypoint_types.srv import GetActorWaypoint  # pylint: disable=import-error
-=======
-import rospy
-from nav_msgs.msg import Odometry
-from geometry_msgs.msg import Pose
-from derived_object_msgs.msg import ObjectArray
-from carla_msgs.msg import CarlaActorList
-from agent import Agent, AgentState  # pylint: disable=relative-import
-from local_planner import LocalPlanner  # pylint: disable=relative-import
-from carla_waypoint_types.srv import GetActorWaypoint
->>>>>>> 4b6c82c4
 
 
 class BasicAgent(Agent):
